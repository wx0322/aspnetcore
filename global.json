--- conflicted
+++ resolved
@@ -1,16 +1,9 @@
 {
   "sdk": {
-<<<<<<< HEAD
-    "version": "3.1.111"
-  },
-  "tools": {
-    "dotnet": "3.1.111",
-=======
     "version": "6.0.100-alpha.1.20523.3"
   },
   "tools": {
     "dotnet": "6.0.100-alpha.1.20523.3",
->>>>>>> 8d2c905f
     "runtimes": {
       "dotnet/x64": [
         "2.1.23",
@@ -36,14 +29,8 @@
     "xcopy-msbuild": "16.5.0-alpha"
   },
   "msbuild-sdks": {
-<<<<<<< HEAD
-    "Yarn.MSBuild": "1.15.2",
-    "Microsoft.DotNet.Arcade.Sdk": "1.0.0-beta.20621.2",
-    "Microsoft.DotNet.Helix.Sdk": "2.0.0-beta.20621.2"
-=======
     "Yarn.MSBuild": "1.22.10",
     "Microsoft.DotNet.Arcade.Sdk": "6.0.0-beta.21058.3",
     "Microsoft.DotNet.Helix.Sdk": "6.0.0-beta.21058.3"
->>>>>>> 8d2c905f
   }
 }