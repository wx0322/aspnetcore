<?xml version="1.0" encoding="utf-8"?>
<configuration>
  <packageSources>
    <clear />
    <!--Begin: Package sources managed by Dependency Flow automation. Do not edit the sources below.-->
    <!--  Begin: Package sources from dotnet-efcore -->
    <add key="darc-int-dotnet-efcore-4953039" value="https://pkgs.dev.azure.com/dnceng/_packaging/darc-int-dotnet-efcore-4953039a/nuget/v3/index.json" />
    <!--  End: Package sources from dotnet-efcore -->
    <!--  Begin: Package sources from dotnet-runtime -->
<<<<<<< HEAD
    <add key="darc-int-dotnet-runtime-e1825b4" value="https://pkgs.dev.azure.com/dnceng/_packaging/darc-int-dotnet-runtime-e1825b49/nuget/v3/index.json" />
=======
    <add key="darc-int-dotnet-runtime-5709275" value="https://pkgs.dev.azure.com/dnceng/_packaging/darc-int-dotnet-runtime-5709275b/nuget/v3/index.json" />
>>>>>>> 60819f77
    <!--  End: Package sources from dotnet-runtime -->
    <!--End: Package sources managed by Dependency Flow automation. Do not edit the sources above.-->
    <add key="dotnet-eng" value="https://pkgs.dev.azure.com/dnceng/public/_packaging/dotnet-eng/nuget/v3/index.json" />
    <add key="dotnet-tools" value="https://pkgs.dev.azure.com/dnceng/public/_packaging/dotnet-tools/nuget/v3/index.json" />
    <add key="dotnet5" value="https://pkgs.dev.azure.com/dnceng/public/_packaging/dotnet5/nuget/v3/index.json" />
    <add key="dotnet5-transport" value="https://pkgs.dev.azure.com/dnceng/public/_packaging/dotnet5-transport/nuget/v3/index.json" />
    <add key="dotnet-public" value="https://pkgs.dev.azure.com/dnceng/public/_packaging/dotnet-public/nuget/v3/index.json" />
    <!-- Used for the SiteExtension 3.1 bits that are included in the 5.0 build -->
    <add key="dotnet31-transport" value="https://pkgs.dev.azure.com/dnceng/public/_packaging/dotnet3.1-transport/nuget/v3/index.json" />
  </packageSources>
  <disabledPackageSources>
    <clear />
    <!--Begin: Package sources managed by Dependency Flow automation. Do not edit the sources below.-->
    <!--  Begin: Package sources from dotnet-runtime -->
<<<<<<< HEAD
    <add key="darc-int-dotnet-runtime-e1825b4" value="true" />
    <!--  End: Package sources from dotnet-runtime -->
    <!--  Begin: Package sources from dotnet-efcore -->
    <add key="darc-int-dotnet-efcore-4953039" value="true" /> from dotnet-efcore -->
=======
    <add key="darc-int-dotnet-runtime-5709275" value="true" />
    <!--  End: Package sources from dotnet-runtime -->
    <!--  Begin: Package sources from dotnet-efcore -->
    <add key="darc-int-dotnet-efcore-4953039" value="true" />
    <!--  End: Package sources from dotnet-efcore -->
>>>>>>> 60819f77
    <!--End: Package sources managed by Dependency Flow automation. Do not edit the sources above.-->
  </disabledPackageSources>
</configuration><|MERGE_RESOLUTION|>--- conflicted
+++ resolved
@@ -7,11 +7,7 @@
     <add key="darc-int-dotnet-efcore-4953039" value="https://pkgs.dev.azure.com/dnceng/_packaging/darc-int-dotnet-efcore-4953039a/nuget/v3/index.json" />
     <!--  End: Package sources from dotnet-efcore -->
     <!--  Begin: Package sources from dotnet-runtime -->
-<<<<<<< HEAD
     <add key="darc-int-dotnet-runtime-e1825b4" value="https://pkgs.dev.azure.com/dnceng/_packaging/darc-int-dotnet-runtime-e1825b49/nuget/v3/index.json" />
-=======
-    <add key="darc-int-dotnet-runtime-5709275" value="https://pkgs.dev.azure.com/dnceng/_packaging/darc-int-dotnet-runtime-5709275b/nuget/v3/index.json" />
->>>>>>> 60819f77
     <!--  End: Package sources from dotnet-runtime -->
     <!--End: Package sources managed by Dependency Flow automation. Do not edit the sources above.-->
     <add key="dotnet-eng" value="https://pkgs.dev.azure.com/dnceng/public/_packaging/dotnet-eng/nuget/v3/index.json" />
@@ -26,18 +22,11 @@
     <clear />
     <!--Begin: Package sources managed by Dependency Flow automation. Do not edit the sources below.-->
     <!--  Begin: Package sources from dotnet-runtime -->
-<<<<<<< HEAD
     <add key="darc-int-dotnet-runtime-e1825b4" value="true" />
-    <!--  End: Package sources from dotnet-runtime -->
-    <!--  Begin: Package sources from dotnet-efcore -->
-    <add key="darc-int-dotnet-efcore-4953039" value="true" /> from dotnet-efcore -->
-=======
-    <add key="darc-int-dotnet-runtime-5709275" value="true" />
     <!--  End: Package sources from dotnet-runtime -->
     <!--  Begin: Package sources from dotnet-efcore -->
     <add key="darc-int-dotnet-efcore-4953039" value="true" />
     <!--  End: Package sources from dotnet-efcore -->
->>>>>>> 60819f77
     <!--End: Package sources managed by Dependency Flow automation. Do not edit the sources above.-->
   </disabledPackageSources>
 </configuration>