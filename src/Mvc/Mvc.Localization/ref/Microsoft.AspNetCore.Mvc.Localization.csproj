<!-- This file is automatically generated. -->
<Project Sdk="Microsoft.NET.Sdk">
  <PropertyGroup>
    <TargetFrameworks>$(DefaultNetCoreTargetFramework)</TargetFrameworks>
  </PropertyGroup>
<<<<<<< HEAD
  <ItemGroup Condition="'$(TargetFramework)' == 'netcoreapp3.0'">
    <Compile Include="Microsoft.AspNetCore.Mvc.Localization.netcoreapp3.0.cs" />
    <Compile Include="Microsoft.AspNetCore.Mvc.Localization.Manual.cs" />
    <Compile Include="../src/Properties/AssemblyInfo.cs" />
    <Reference Include="Microsoft.AspNetCore.Mvc.Razor" />
    <Reference Include="Microsoft.AspNetCore.Localization" />
    <Reference Include="Microsoft.Extensions.DependencyInjection" />
    <Reference Include="Microsoft.Extensions.Localization" />
=======
  <ItemGroup Condition="'$(TargetFramework)' == '$(DefaultNetCoreTargetFramework)'">
    <Compile Include="Microsoft.AspNetCore.Mvc.Localization.netcoreapp.cs" />
    <Reference Include="Microsoft.AspNetCore.Mvc.Razor"  />
    <Reference Include="Microsoft.AspNetCore.Localization"  />
    <Reference Include="Microsoft.Extensions.DependencyInjection"  />
    <Reference Include="Microsoft.Extensions.Localization"  />
>>>>>>> bc75981e
  </ItemGroup>
</Project><|MERGE_RESOLUTION|>--- conflicted
+++ resolved
@@ -3,22 +3,13 @@
   <PropertyGroup>
     <TargetFrameworks>$(DefaultNetCoreTargetFramework)</TargetFrameworks>
   </PropertyGroup>
-<<<<<<< HEAD
-  <ItemGroup Condition="'$(TargetFramework)' == 'netcoreapp3.0'">
-    <Compile Include="Microsoft.AspNetCore.Mvc.Localization.netcoreapp3.0.cs" />
+  <ItemGroup Condition="'$(TargetFramework)' == '$(DefaultNetCoreTargetFramework)'">
+    <Compile Include="Microsoft.AspNetCore.Mvc.Localization.netcoreapp.cs" />
     <Compile Include="Microsoft.AspNetCore.Mvc.Localization.Manual.cs" />
     <Compile Include="../src/Properties/AssemblyInfo.cs" />
     <Reference Include="Microsoft.AspNetCore.Mvc.Razor" />
     <Reference Include="Microsoft.AspNetCore.Localization" />
     <Reference Include="Microsoft.Extensions.DependencyInjection" />
     <Reference Include="Microsoft.Extensions.Localization" />
-=======
-  <ItemGroup Condition="'$(TargetFramework)' == '$(DefaultNetCoreTargetFramework)'">
-    <Compile Include="Microsoft.AspNetCore.Mvc.Localization.netcoreapp.cs" />
-    <Reference Include="Microsoft.AspNetCore.Mvc.Razor"  />
-    <Reference Include="Microsoft.AspNetCore.Localization"  />
-    <Reference Include="Microsoft.Extensions.DependencyInjection"  />
-    <Reference Include="Microsoft.Extensions.Localization"  />
->>>>>>> bc75981e
   </ItemGroup>
 </Project>