--- conflicted
+++ resolved
@@ -3,12 +3,8 @@
   <PropertyGroup>
     <TargetFramework>netstandard2.0</TargetFramework>
     <Description>Provides experimental support for using System.Text.Json with HttpClient. Intended for use with Blazor running under WebAssembly.</Description>
-<<<<<<< HEAD
-    <IsShippingPackage>true</IsShippingPackage>
+    <IsShippingPackage>false</IsShippingPackage>
     <HasReferenceAssembly>false</HasReferenceAssembly>
-=======
-    <IsShippingPackage>false</IsShippingPackage>
->>>>>>> 7fc314f7
   </PropertyGroup>
 
   <ItemGroup>
